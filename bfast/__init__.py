--- conflicted
+++ resolved
@@ -1,7 +1,4 @@
 from .models import BFASTMonitor
 
-<<<<<<< HEAD
+
 __version__ = '0.5.dev0'
-=======
-__version__ = '0.4.4'
->>>>>>> 34ecb637
