from .models import BFASTMonitor

<<<<<<< HEAD
__version__ = '0.5.dev0'
=======
__version__ = '0.4.2'
>>>>>>> beb17099
<|MERGE_RESOLUTION|>--- conflicted
+++ resolved
@@ -1,7 +1,3 @@
 from .models import BFASTMonitor
 
-<<<<<<< HEAD
-__version__ = '0.5.dev0'
-=======
-__version__ = '0.4.2'
->>>>>>> beb17099
+__version__ = '0.5.dev0'